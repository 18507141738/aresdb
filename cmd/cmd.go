--- conflicted
+++ resolved
@@ -172,26 +172,7 @@
 
 	batchStatsReporter := memstore.NewBatchStatsReporter(5*60, memStore, metaStore)
 	go batchStatsReporter.Run()
-
-<<<<<<< HEAD
-	if cfg.Cluster.Enable {
-		if cfg.Cluster.ClusterName == "" {
-			logger.Fatal("Missing cluster name")
-		}
-		controllerClientCfg := cfg.Clients.Controller
-		if controllerClientCfg == nil {
-			logger.Fatal("Missing controller client config", err)
-		}
-		if cfg.Cluster.InstanceName != "" {
-			controllerClientCfg.Headers.Add(clients.InstanceNameHeaderKey, cfg.Cluster.InstanceName)
-		}
-		controllerClient := clients.NewControllerHTTPClient(controllerClientCfg.Host, controllerClientCfg.Port, controllerClientCfg.Headers)
-		schemaFetchJob := metastore.NewSchemaFetchJob(5*60, metaStore, metastore.NewTableSchameValidator(), controllerClient, cfg.Cluster.ClusterName, "")
-		go schemaFetchJob.Run()
-	}
-
-=======
->>>>>>> 2a9367f4
+  
 	utils.GetLogger().Infof("Starting HTTP server on port %d with max connection %d", *port, cfg.HTTP.MaxConnections)
 	utils.LimitServe(*port, handlers.CORS(allowOrigins, allowHeaders, allowMethods)(router), cfg.HTTP)
 	batchStatsReporter.Stop()
